--- conflicted
+++ resolved
@@ -138,10 +138,6 @@
             // Course Mapping
             CreateMap<Course, CourseModel>()
                 .ForMember(dest => dest.CourseId, opt => opt.MapFrom(src => src.CourseId))
-<<<<<<< HEAD
-                // Remove TrainingPlanId mapping as Course doesn't have this property
-=======
->>>>>>> 1004cf1d
                 .ForMember(dest => dest.CourseName, opt => opt.MapFrom(src => src.CourseName))
                 .ForMember(dest => dest.Description, opt => opt.MapFrom(src => src.Description))
                 .ForMember(dest => dest.CourseRelatedId, opt => opt.MapFrom(src => src.RelatedCourseId))
