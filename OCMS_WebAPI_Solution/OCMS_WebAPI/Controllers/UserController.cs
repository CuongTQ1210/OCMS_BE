﻿using Microsoft.AspNetCore.Mvc;
using OCMS_BOs.RequestModel;
using OCMS_Services.IService;
using OCMS_WebAPI.AuthorizeSettings;
using System.Security.Claims;

namespace OCMS_WebAPI.Controllers
{
    [ApiController]
    [Route("api/[controller]")]
    public class UserController : ControllerBase
    {
        private readonly IUserService _userService;

        public UserController(IUserService userService)
        {
            _userService = userService;
        }

        #region Get All Users
        [HttpGet]
        [CustomAuthorize]
        public async Task<IActionResult> GetAllUsers()
        {
            try
            {
                var users = await _userService.GetAllUsersAsync();
                return Ok(users);
            }
            catch (Exception ex)
            {
                return BadRequest(new { message = ex.Message });
            }
        }
        #endregion

        #region Get User Profile
        [HttpGet("profile")]
        [CustomAuthorize]
        public async Task<IActionResult> GetUserProfile()
        {
            var userId = User.FindFirstValue(ClaimTypes.NameIdentifier);
            if (string.IsNullOrEmpty(userId))
                return Unauthorized(new { message = "User identity not found." });

            try
            {
                var user = await _userService.GetUserByIdAsync(userId);
                return Ok(new { message = "User profile fetched successfully!", user });
            }
            catch (Exception ex)
            {
                return BadRequest(new { message = ex.Message });
            }
        }
        #endregion

        #region Get User By Id
        [HttpGet("{id}")]
        [CustomAuthorize]
        public async Task<IActionResult> GetUserById(string id)
        {
            try
            {
                var user = await _userService.GetUserByIdAsync(id);
                return Ok(new { message = "User got successfully!", user });
            }
            catch (Exception ex)
            {
                return BadRequest(new { message = ex.Message });
            }
        }
        #endregion

        #region upload avatar 
        [HttpPut("avatar")]
        [CustomAuthorize]
        public async Task<IActionResult> UpdateAvatar(IFormFile file)
        {
            var userId = User.FindFirstValue(ClaimTypes.NameIdentifier);
            if (string.IsNullOrEmpty(userId))
                return Unauthorized(new { message = "User identity not found." });

            try
            {
                var avatarUrl = await _userService.UpdateUserAvatarAsync(userId, file);
                return Ok(new { message = "Avatar updated successfully!", avatarUrl });
            }
            catch (Exception ex)
            {
                return BadRequest(new { message = ex.Message });
            }
        }
        #endregion

        #region Create User from Candidate
        [HttpPost("create-from-candidate/{candidateId}")]
        [CustomAuthorize("Admin")]
        public async Task<IActionResult> CreateUserFromCandidate(string candidateId)
        {
            try
            {
                var user = await _userService.CreateUserFromCandidateAsync(candidateId);
                return Ok(new { message = "User created successfully!", user });
            }
            catch (Exception ex)
            {
                return BadRequest(new { message = ex.Message });
            }
        }
        #endregion

        #region Create User
        [HttpPost]
        [CustomAuthorize("Admin")]
        public async Task<IActionResult> CreateUser([FromBody] CreateUserDTO userDto)
        {
            try
            {
                var user = await _userService.CreateUserAsync(userDto);
                return Ok(new { message = "User created successfully!", user });
            }
            catch (Exception ex)
            {
                return BadRequest(ex.Message);
            }
        }
        #endregion

        #region Update User Details
        [HttpPut("{id}/details")]
        [CustomAuthorize]
        public async Task<IActionResult> UpdateUserDetails(string id, [FromBody] UserUpdateDTO updateDto)
        {
            try
            {
                await _userService.UpdateUserDetailsAsync(id, updateDto);
                var user = _userService.GetUserByIdAsync(id);
                 return Ok(new { message = "User updated successfully!", user });
            }
            catch (Exception ex)
            {
                return BadRequest(ex.Message);
            }
        }
        #endregion

        #region Update Password
        [HttpPut("{id}/password")]
        [CustomAuthorize]
        public async Task<IActionResult> UpdatePassword(string id, [FromBody] PasswordUpdateDTO passwordDto)
        {
            try
            {
                await _userService.UpdatePasswordAsync(id, passwordDto);
                return Ok(new { message = "Password updated successfully!"});
            }
            catch (Exception ex)
            {
                return BadRequest(ex.Message);
            }
        }
        #endregion

        #region Forgot Password
        [HttpPost("forgot-password")]
        public async Task<IActionResult> ForgotPassword([FromBody] ForgotPasswordDTO forgotPasswordDto)
        {
            try
            {
                await _userService.ForgotPasswordAsync(forgotPasswordDto);
                return Ok("Password reset link sent.");
            }
            catch (Exception ex)
            {
                return BadRequest(ex.Message);
            }
        }
        #endregion

        #region Reset Password
        [HttpPost("reset-password/{token}")]
        public async Task<IActionResult> ResetPassword([FromRoute] string token, [FromBody] ResetPasswordDTO newPassword)
        {
            try
            {
                await _userService.ResetPasswordAsync(token, newPassword);
                return Ok("Password has been reset.");
            }
            catch (Exception ex)
            {
                return BadRequest(ex.Message);
            }
        }
        #endregion
<<<<<<< HEAD


        [HttpPost]
        [CustomAuthorize("Admin")]
        public async Task<IActionResult> CreateUser([FromBody] UserCreateDTO dto)
        {
            if (!ModelState.IsValid)
                return BadRequest(ModelState);

            try
            {
                var userId = await _userService.CreateUserAsync(dto);
                return Ok(new { UserId = userId, Message = "User created successfully." });
            }
            catch (Exception ex)
            {
                return StatusCode(500, $"An error occurred: {ex.Message}");
            }
        }

        [HttpGet("checktime")]
        public IActionResult CheckTime()
        {
            return Ok(new
            {
                LocalTime = DateTime.Now,
                UtcTime = DateTime.UtcNow,
                OffsetUtcNow = DateTimeOffset.UtcNow,
                OffsetNow = DateTimeOffset.Now
            });
        }
=======
>>>>>>> a66ca6cd
    }
}
<|MERGE_RESOLUTION|>--- conflicted
+++ resolved
@@ -193,7 +193,6 @@
             }
         }
         #endregion
-<<<<<<< HEAD
 
 
         [HttpPost]
@@ -225,7 +224,5 @@
                 OffsetNow = DateTimeOffset.Now
             });
         }
-=======
->>>>>>> a66ca6cd
     }
 }
