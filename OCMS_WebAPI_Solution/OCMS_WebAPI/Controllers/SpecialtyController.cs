--- conflicted
+++ resolved
@@ -90,15 +90,10 @@
         #endregion
 
         #region Update Specialty
-<<<<<<< HEAD
-        [HttpPut]
-        public async Task<IActionResult> UpdateSpecialty(string id)
-=======
         [HttpPost("{id}")]
         [CustomAuthorize("Admin", "Training staff")]
 
         public async Task<IActionResult> UpdateSpecialty(string id, [FromBody] SpecialtyModel specialty)
->>>>>>> c335571d
         {
             var updatedByUserId = User.FindFirstValue(ClaimTypes.NameIdentifier);
             try
