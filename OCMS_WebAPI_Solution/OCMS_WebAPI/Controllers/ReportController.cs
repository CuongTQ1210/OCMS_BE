﻿using Microsoft.AspNetCore.Http;
using Microsoft.AspNetCore.Mvc;
using OCMS_Services.IService;
using OCMS_Services.Service;
using OCMS_WebAPI.AuthorizeSettings;
using System.Security.Claims;

namespace OCMS_WebAPI.Controllers
{
    [ApiController]
    [Route("api/[controller]")]
    public class ReportController : ControllerBase
    {
        private readonly IReportService _reportService;

        public ReportController(IReportService reportService)
        {
            _reportService = reportService;
        }

<<<<<<< HEAD
        // 1️⃣ Expired Certificate Report
        [CustomAuthorize("Admin", "HR", "Reviewer")]
=======
        #region Export Reports
>>>>>>> a9bbb7b9
        [HttpGet("export-expired-certificates")]
        [CustomAuthorize("Admin", "HR", "Reviewer")]
        public async Task<IActionResult> ExportExpiredCertificates()
        {
            var data = await _reportService.GetExpiredCertificatesAsync();

            if (!data.Any())
                return NotFound("No expired certificates found.");

            var userId = User.FindFirst(ClaimTypes.NameIdentifier)?.Value;
            if (string.IsNullOrEmpty(userId))
                return Unauthorized("User not authenticated.");

            var fileName = $"ExpiredCertificates_{DateTime.UtcNow:yyyyMMdd_HHmmss}.xlsx";
            var filePath = Path.Combine(Path.GetTempPath(), fileName);

            // Generate the report and save it
            var (fileBytes, report) = await _reportService.GenerateExcelReport(data, filePath, userId);

            // Clean up the temporary file
            System.IO.File.Delete(filePath);

            return File(
                fileBytes,
                "application/vnd.openxmlformats-officedocument.spreadsheetml.sheet",
                fileName
            );
        }
        #endregion

        #region Export Trainee Info
        [HttpGet("export-trainee-info/{traineeId}")]
        [CustomAuthorize("Admin", "HR", "Reviewer")]
        public async Task<IActionResult> ExportTraineeInfo(string traineeId)
        {
            try
            {
                var userId = User.FindFirst(ClaimTypes.NameIdentifier)?.Value;
                if (string.IsNullOrEmpty(userId))
                    return Unauthorized("User not authenticated.");

                var (fileBytes, report) = await _reportService.ExportTraineeInfoToExcelAsync(traineeId, userId);
                var fileName = $"TraineeInfo_{traineeId}_{DateTime.UtcNow:yyyyMMdd_HHmmss}.xlsx";

                return File(
                    fileBytes,
                    "application/vnd.openxmlformats-officedocument.spreadsheetml.sheet",
                    fileName
                );
            }
            catch (Exception ex)
            {
                return BadRequest(ex.Message);
            }
        }
        #endregion

        #region Export Course Result
        [HttpGet("export-course-result")]
        [CustomAuthorize("Admin", "HR", "Reviewer")]
        public async Task<IActionResult> ExportCourseResult()
        {
            var userId = User.FindFirst(ClaimTypes.NameIdentifier)?.Value;
            if (string.IsNullOrEmpty(userId))
                return Unauthorized("User not authenticated.");

            var (fileBytes, report) = await _reportService.ExportCourseResultReportToExcelAsync(userId);
            var fileName = $"CourseResultReport_{DateTime.UtcNow:yyyyMMdd_HHmmss}.xlsx";

            return File(
                fileBytes,
                "application/vnd.openxmlformats-officedocument.spreadsheetml.sheet",
                fileName
            );
        }
<<<<<<< HEAD

        // 4️⃣ View Saved Reports
        [CustomAuthorize("Admin", "HR", "Reviewer")]
        [HttpGet("saved-reports")]
        public async Task<IActionResult> GetSavedReports()
        {
            var reports = await _reportService.GetSavedReportsAsync();
            return Ok(reports);
        }
=======
        #endregion
>>>>>>> a9bbb7b9
    }
}<|MERGE_RESOLUTION|>--- conflicted
+++ resolved
@@ -18,12 +18,7 @@
             _reportService = reportService;
         }
 
-<<<<<<< HEAD
-        // 1️⃣ Expired Certificate Report
-        [CustomAuthorize("Admin", "HR", "Reviewer")]
-=======
         #region Export Reports
->>>>>>> a9bbb7b9
         [HttpGet("export-expired-certificates")]
         [CustomAuthorize("Admin", "HR", "Reviewer")]
         public async Task<IActionResult> ExportExpiredCertificates()
@@ -99,7 +94,6 @@
                 fileName
             );
         }
-<<<<<<< HEAD
 
         // 4️⃣ View Saved Reports
         [CustomAuthorize("Admin", "HR", "Reviewer")]
@@ -109,8 +103,5 @@
             var reports = await _reportService.GetSavedReportsAsync();
             return Ok(reports);
         }
-=======
-        #endregion
->>>>>>> a9bbb7b9
     }
 }