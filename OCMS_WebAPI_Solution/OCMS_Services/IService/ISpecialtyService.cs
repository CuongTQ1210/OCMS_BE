--- conflicted
+++ resolved
@@ -10,17 +10,10 @@
 {
     public interface ISpecialtyService
     {
-<<<<<<< HEAD
-        Task<IEnumerable<Specialties>> GetAllSpecialtiesAsync();
-        Task<Specialties> GetSpecialtyByIdAsync(string id);
-        Task<SpecialtyModel> AddSpecialtyAsync(Specialties specialty);
-        Task<Specialties> UpdateSpecialtyAsync(string id);
-=======
         Task<IEnumerable<SpecialtyModel>> GetAllSpecialtiesAsync();
         Task<SpecialtyModel> GetSpecialtyByIdAsync(string id);
         Task<SpecialtyModel> AddSpecialtyAsync(SpecialtyModel specialty, string createdByUserId);
         Task<SpecialtyModel> UpdateSpecialtyAsync(string id, SpecialtyModel specialty, string updatedByUserId);
->>>>>>> c335571d
         Task<bool> DeleteSpecialtyAsync(string id);
     }
 }