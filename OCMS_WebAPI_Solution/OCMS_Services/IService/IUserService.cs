﻿using Microsoft.AspNetCore.Http;
using OCMS_BOs.Entities;
using OCMS_BOs.RequestModel;
using OCMS_BOs.ResponseModel;
using OCMS_BOs.ViewModel;
using System;
using System.Collections.Generic;
using System.Linq;
using System.Text;
using System.Threading.Tasks;

namespace OCMS_Services.IService
{
    public interface IUserService
    {
        Task<UserModel> GetUserByIdAsync(string id);
        Task<IEnumerable<UserModel>> GetAllUsersAsync();
        Task<User> CreateUserFromCandidateAsync(string candidateId);
        Task<User> CreateUserAsync(CreateUserDTO userDto);
        Task UpdateUserDetailsAsync(string userId, UserUpdateDTO updateDto);
        Task UpdatePasswordAsync(string userId, PasswordUpdateDTO passwordDto);
        Task ForgotPasswordAsync(ForgotPasswordDTO forgotPasswordDto);
        Task ResetPasswordAsync(string token, ResetPasswordDTO newPassword);
        Task<IEnumerable<UserModel>> GetUsersByRoleAsync(string roleId);
<<<<<<< HEAD

        Task<string> CreateUserAsync(UserCreateDTO dto);
=======
>>>>>>> a66ca6cd
        Task<string> UpdateUserAvatarAsync(string userId, IFormFile file);
    }
}<|MERGE_RESOLUTION|>--- conflicted
+++ resolved
@@ -22,11 +22,8 @@
         Task ForgotPasswordAsync(ForgotPasswordDTO forgotPasswordDto);
         Task ResetPasswordAsync(string token, ResetPasswordDTO newPassword);
         Task<IEnumerable<UserModel>> GetUsersByRoleAsync(string roleId);
-<<<<<<< HEAD
 
         Task<string> CreateUserAsync(UserCreateDTO dto);
-=======
->>>>>>> a66ca6cd
         Task<string> UpdateUserAvatarAsync(string userId, IFormFile file);
     }
 }