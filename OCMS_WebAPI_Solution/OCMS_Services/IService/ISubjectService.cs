--- conflicted
+++ resolved
@@ -15,10 +15,6 @@
         Task<SubjectModel> CreateSubjectAsync(SubjectDTO dto, string createdByUserId);
         Task<SubjectModel> UpdateSubjectAsync(string subjectId, SubjectDTO dto);
         Task<bool> DeleteSubjectAsync(string subjectId);
-<<<<<<< HEAD
-
-=======
->>>>>>> 153b78f2
         Task<List<SubjectModel>> GetSubjectsByCourseIdAsync(string courseId);
     }
 }