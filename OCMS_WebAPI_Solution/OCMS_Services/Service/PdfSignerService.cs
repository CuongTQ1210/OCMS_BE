﻿using OCMS_BOs.Entities;
using OCMS_Repositories;
using OCMS_Services.IService;
using PuppeteerSharp;
using System;
using System.Collections.Generic;
using System.Drawing.Printing;
using System.Linq;
using System.Net.Http.Headers;
using System.Net.Mail;
using System.Text;
using System.Text.Json;
using System.Threading.Tasks;

namespace OCMS_Services.Service
{
    public class PdfSignerService : IPdfSignerService
    {
        private readonly HttpClient _httpClient;
        private readonly IHsmAuthService _tokenService;
        private readonly IBlobService _blobService;
        private readonly UnitOfWork _unitOfWork;
        private readonly ICertificateService _certificateService;
        private readonly IEmailService _emailService;
        public PdfSignerService(HttpClient httpClient, IHsmAuthService tokenService, UnitOfWork unitOfWork, IBlobService blobService, ICertificateService certificateService, IEmailService emailService)
        {
            _httpClient = httpClient;
            _certificateService = certificateService ?? throw new ArgumentNullException(nameof(certificateService));
            _tokenService = tokenService ?? throw new ArgumentNullException(nameof(tokenService));
            _unitOfWork = unitOfWork ?? throw new ArgumentNullException(nameof(unitOfWork));
            _blobService = blobService ?? throw new ArgumentNullException(nameof(blobService));
            _emailService = emailService ?? throw new ArgumentNullException(nameof(emailService));
        }

        private async Task<string> SignPdfBase64Async(string fileDataBase64)
        {
            var token = await _tokenService.GetTokenAsync();
            const string url = "https://demohsm.wgroup.vn/hsm/pdf";

            var body = new
            {
                options = new
                {
                    PAGENO = 1,
                    POSITIONIDENTIFIER = "Vùng dành cho chữ ký số",
                    RECTANGLESIZE = "180,50",
                    RECTANGLEOFFSET = "-50,-40",
                    VISIBLESIGNATURE = true,
                    VISUALSTATUS = false,
                    SHOWSIGNERINFO = true,
                    SIGNERINFOPREFIX = "Ký bởi:",
                    SHOWREASON = true,
                    SIGNREASONPREFIX = "Lý do:",
                    SIGNREASON = "Tôi đồng ý",
                    SHOWDATETIME = true,
                    DATETIMEPREFIX = "Ký ngày:",
                    SHOWLOCATION = true,
                    LOCATIONPREFIX = "Nơi ký:",
                    LOCATION = "Hồ Chí Minh",
                    TEXTDIRECTION = "RIGHT",
                    TEXTCOLOR = "red",
                    IMAGEANDTEXT = true,
                    BACKGROUNDIMAGE = "iVBORw0KGgoAAAANSUhEUgAAAw0AAAGVCAYAAAC8Sx3nAAAAAXNSR0IArs4c6QAAAARnQU1BAACxjwv8YQUAAAAJcEhZcwAAEnQAABJ0Ad5mH3gAAAAZdEVYdFNvZnR3YXJlAEFkb2JlIEltYWdlUmVhZHlxyWU8AAAMPUlEQVR4Xu3d21LbWBRF0ZD//2c6SuMukjYLWTr3M8YLPNqWqNpTWzJv77/8AAAA+MLPj58AAABPiQYAACASDQAAQCQaAACASDQAAACRaAAAACLRAAAARP5PA695e/v4BQCYmhGQF4iGlRnwAYCWjJXLEg2zEgQAwKyMn9MRDSMTBgDAboymQxINIxAHAACZkbUr0dCaQAAAKMMY24xoqE0kAAC0Y7StQjSUJhIAAMZh1C1CNNy1WyQ4XQBgDbte6DTLXCIarpjlj8yhBQBami1EzEqniYYzRvwDcNgAgBmNGhZmq0g0fGWEE9qhAQB2M0pUmMP+IBr+1utEdRgAAJ7rGRJmtN9Ew6H1iegjBwC4p0dIbDzD7RsNLU80kQAAUJ/5rpr9oqHFySQSAAD6M/cVs0801DxpRAIAwNhqB8Ti8+D60VDrBBEKAADzckH5JetGQ+kTQSQAAKzJReZvrRcNYgEAgKtqBMQC8+Q60VDyAAsFAABcjP7P/NEgFgAAqG3zmXPeaCh14IQCAABnbTqDzhkNJQ6WWAAA4KrN4mGuaBALAACMZoMZdZ5ouHMwhAIAALXdjYeBZ9bxo2HhDx8AgAUtOL+OHQ22CwAAzGqhWXbMaBALAACsYoHZ9ufHz3Fc/VCPD1QwAAAwmjsz6p3gKGisaLgTDAAAMKo7F7gHCIdxbk+68mGIBQAAZjTZ7Ns/GmwXAADY0URzcN9osF0AAGB3E8zE/Z5pEAwAAHBtxr26pbioz6bh1TcpFgAA2MGgc3L7TYNgAACA516dfRttHMb7Pw2fCQYAAHYzYDi0jYZX3pBgAABgV4OFQ7toEAwAAHDeMRO/MhdXDIc20SAYAADgmgHm4/rRIBgAAOCes3NypW3DOA9CCwYAAPhax3CoGw1nX7BgAACA73UKh3rRIBgAAGAJdaJBMAAAQB0dtg39nmkQDAAAcE3jcCgfDYXvnwIAAJ5oeBG+z6bBlgEAANoocFG/bDSceUGCAQAAymg0W/d7pgEAALjvTDjc3DaUiwZbBgAAWJJNAwAAzK7ytqFdNNgyAADAlMpEQ4EnsgEAgBsqXqRvs2mwZQAAgGl5pgEAAHZx8Q6h+9Hg1iQAABhDpTt8bBoAAICofjR4ngEAAKZm0wAAACv57qL9hccL7kWD5xkAAGB5Ng0AAEAkGgAAgEg0AAAAkWgAAACiutHg61YBAGB6Ng0AAEAkGgAAgOheNLj9CAAAlmfTAAAARKIBAACIRAMAABCJBgAAIBINAABAJBoAAIBINAAAAJFoAAAAItEAAABEogEAAIhEAwAAEIkGAAAgEg0AAEAkGgAAgEg0AAAAkWgAAAAi0QAAAESiAQAAiEQDAAAQiQYAACASDQAAQCQaAACASDQAAACRaAAAACLRAAAARKIBAACIRAMAABCJBgAAIBINAABAJBoAAIBINAAAAJFoAAAAItEAAABEogEAAIhEAwAAEIkGAAAgEg0AAEAkGgAAgEg0AAAAkWgAAAAi0QAAAESiAQAAiEQDAAAQiQYAACASDQAAQCQaAACASDQAAACRaAAAACLRAAAARKIBAACIRAMAABCJBgAAIBINAABAJBoAAIBINAAAAJFoAAAAItEAAABEogEAAIhEAwAAEIkGAAAgEg0AAEAkGgAAgEg0AAAAkWgAAAAi0QAAAESiAQAAiEQDAAAQiQYAACASDQAAQCQaAACASDQAAACRaAAAACLRAAAARKIBAACIRAMAABCJBgAAIBINAABAJBoAAIBINAAAAJFoAAAAItEAAABEogEAAIhEAwAAEIkGAAAgEg0AAEAkGgAAgEg0AAAAkWgAAAAi0QAAAESiAQAAiEQDAAAQiQYAACASDQAAQCQaAACASDQAAACRaAAAACLRAAAARKIBAACIRAMAABCJBgAAIBINAABAJBoAAIBINAAAAJFoAAAAItEAAABEogEAAIhEAwAAEIkGAAAgEg0AAEAkGgAAgEg0AAAAkWgAAAAi0QAAAESiAQAAiEQDAAAQiQYAACASDQAAQCQaAACASDQAAACRaAAAACLRAAAARKIBAACIRAMAABCJBgAAIBINAABAJBoAAIBINAAAAJFoAAAAItEAAABEogEAAIhEAwAAEIkGAAAgEg0AAEAkGgAAgEg0AAAAkWgAAAAi0QAAAESiAQAAiEQDAAAQiQYAACASDQAAQCQaAACASDQAAACRaAAAACLRAAAARKIBAACIRAMAABCJBgAAIBINAABAJBoAAIBINAAAAJFoAAAAItEAAABEogEAAIhEAwAAEIkGAAAgEg0AAEAkGgAAgEg0AAAAkWgAAAAi0QAAAESiAQAAiEQDAAAQiQYAACASDQAAQCQaAACASDQAAACRaAAAACLRAAAARKIBAACIRAMAABCJBgAAIBINAABAJBoAAIBINAAAAJFoAAAAItEAAABEogEAAIhEAwAAEIkGAAAgEg0AAEAkGgAAgEg0AAAAkWgAAAAi0QAAAESiAQAAiEQDAAAQiQYAACASDQAAQCQaAACASDQAAACRaAAAACLRAAAARKIBAACIRAMAABCJBgAAIBINAABAJBoAAIBINAAAAJFoAAAAItEAAABEogEAAIhEAwAAEIkGAAAgEg0AAEAkGgAAgEg0AAAAkWgAAAAi0QAAAESiAQAAiEQDAAAQiQYAACASDQAAQCQaAACASDQAAACRaAAAACLRAAAARKIBAACIRAMAABCJBgAAIBINAABAJBoAAIBINAAAAJFoAAAAItEAAABEogEAAIhEAwAAEIkGAAAgEg0AAEAkGgAAgEg0AAAAkWgAAAAi0QAAAESiAQAAiEQDAAAQiQYAACASDQAAQCQaAACASDQAAACRaAAAACLRAAAARKIBAACIRAMAABCJBgAAIBINAABAJBoAAIBINAAAAJFoAAAAItEAAABEogEAAIjqRsPb28cvAADArGwaAACASDQAAACRaAAAACLRAAAARKIBAABW8t2XEb2/f/xynmgAAACi+tHga1cBAGBq96PhwnoDAACooNIFe7cnAQAAUZtocIsSAAD0d/EuoTLR4BYlAADoq+KF+na3J9k2AADAlDzTAAAAsztzgf7G3UHlouHMi7BtAACA6dg0AADAzCpvGQ5lo8G2AQAAlmPTAAAAs2qwZTiUjwbbBgAAqK/hTN1v0yAcAADgmrOzdIEtw6FONJx9ccIBAACGV2/TIBwAAKC8xluGgwehAQBgFh2C4VA3GmwbAACgjE7BcKi/aRAOAABwT+dZeazbk4QDAAD86ZUZucKW4dAmGl558cIBAAD+NUAwHN7ef/n4vb5Xg6DhSwMAgGEMNje3vT3p1Tdj6wAAwG4GvNDe/pkG4QAAAM8NemdOnwehhQMAAPxp0GA4tH2m4W9XYqDjywUAgOImmIn7fuXqlTdr6wAAwComuYjed9PwcDUEbB0AAJjRZPNv303Dw9U3b+sAAMBsrm4XOl4wH2PT8JmtAwAAK5p4zh1j0/DZ1Q/F1gEAgBEdc+rkF8bH2zQ83IkAWwcAAHq7e1F7oJl23Gh4EA8AAMxkoVh4GO/2pL/d+dCOA3b3oAEAwFkLBsNh/E3DZ4seBAAAJlbiIvXgc+pc0XDY4KAAADCBUne0TDCbzhcND+IBAIAeNoqFh3mj4WHDgwYAQGOlZs7DhHPn/NFw2PwgAgBQiTnztzWi4aHkQT0ICACA/Zgp/2etaHgofaAPAgIAYF015sfDIjPkmtHw4OADAPAVs+Jpa0fDQ60T4iAgAADmUHMmPKx8LX6LaPjMyQIAsI/as99hh2vw20XDQ4sT6CAiAADaaTXjHTaa8/aNhoeWJ9ZBRAAAlGOWa0I0fNb6pDv4+AEAzukxqx3Ma6LhS71OygeHBQDYVe857GAW+4No+M4IJ+1nDhcAsIrR5qyDWesp0fCqEU/uzxxOAGAUo89NB7PTKaLhjhn+EM5yGgAAiblna6KhlJX+kAAAVmLcvU001CQkAADaM94WJxpaEhEAAOUZZ6sTDb0JCQCA84yuXYiGEQkJAGB3RtShiIbZCAoAYBXG0GmIhpUICgBgJMbMZYgG/iU4AIBnjIr8IhoAAIDo58dPAACAp0QDAAAQiQYAACASDQAAQCQaAACASDQAAACRaAAAACLRAAAARKIBAACIRAMAABCJBgAAIPjx4x87xYv5OPy7mwAAAABJRU5ErkJggg==",
                    SIGNATUREIMAGE = "iVBORw0KGgoAAAANSUhEUgAAAw0AAAGVCAYAAAC8Sx3nAAAAAXNSR0IArs4c6QAAAARnQU1BAACxjwv8YQUAAAAJcEhZcwAAEnQAABJ0Ad5mH3gAAAAZdEVYdFNvZnR3YXJlAEFkb2JlIEltYWdlUmVhZHlxyWU8AAAPIklEQVR4Xu3dQXLUSLoHcKUK9nME+gRNUe5gi08wcILXnOBRNvuGPVDMCex3AngnwG/ZgYvqPkFzg8cepBx/KrmZ6QEBplyWSr9fRJLKJIIAVvr8ZepfAAAAAAAAAAAAAAAAAAAAAAAAAAAAAAAAAAAAAAAAAAAAAAAAAAAAAAAAAAAAAAAAAAAAAAAAAAAAAAAAAAAAAAAAAAAAAAAAAAAAAAAAAAAAAAAAAAAAAAAAAAAAAAAAAAAAAAAAAAAAAAAAAAAAAAAAAAAAAAAAAAAAAAAAAAAAAAAAAAAAAAAAAAAAAAAAAAAAAAAAAAAAAAAAAAAAAAAAAAAAAAAAAAAAAAAAAAAAAAAAAAAAAAAAAAAAAAAAAAAAAAAAAAAAAAAAAAAAAAAAAAAAAAAAAAAAAAAAAAAAAAAAAAAAAAAAAAAAAAAAAAAAAAAAAAAAAAAAAAAAAAAAAAAAAAAAAAAAAAAAAAAAAAAAAAAAAAAAAAAAAAAAAAAAAAAAAAAAAAAAAAAAAAAAAAAAAAAAAAAAAAAAAAAAAAAAAAAAAAAAAAAAAAAAAAAAAAAAAAAAAAAAAAAAAAAAAAAAAAAAAAAAAAAAAAAAAAAAAAAAAAAAAAAAAAAAAAAAAAAAAAAAAAAAAAAAAAAAAAAAAAAAAAAAAAAAAAAAAAAAAAAAAAAAAAAAAAAAAAAAAAAAAAAAAAAAAAAAAAAAAAAAAAAAAAAAAAAAAAAAAAAAAAAAAAAAAAAAAAAAAAAAAAAAAAAAAAAAAAAAAAAAAAAAAAAAAAAAAAAAAAAAAAAAAAAAAAAAAAAAAAAAAAAAAAAAAAAAAAAAAAAAAAAAAAAAAAAAAAAAAAAAAAAAAAAAAAAAAAAAAAAAAAAAAAAAAAAAAAAAAAAAAAAAAAAAAAAAAAAAAAAAAAAAAAAAAAAAAAAAAAAAAAAAAAAAAAAAAAAAAAAAAAAAAAAAAAAAAAAAAAAAAAAAfL3UzgAAsLMWq9ndXBd/z0W6Eeuci5tlWfytruvfYp1S+e5s9//iuSzLl/Pp62afNUUDAAA76enp3oNcFL/EcxQIzeZXOisqTsoyP47n+XR50myOmKIBAICdsVjdbjoJVfX+RVmWN5vN75Rzfnw4Wz5ql6NUtjMAAMAn6TQAALATFqufblZVfhXP33oc6YtyPj6YLe+3q9FRNAAAMGiL1Y9NgVBV11Zlub7ofDny8/j14NZy3ixHRNEAAMBgRcFQVZO2u7CZOwxfklLeH9vlaHcaAACATooGAAAGq66vH0WHYVtdhlBVxVH7OBqKBgAABunZcnaUUnG3XW5N3JuIsLh2OQqKBgAABuXJ6qefYxQp/dxubV2kS7ePo6BoAAAAOikaAAAYjOgwlDkfxWi3rkSdizvt4ygoGgAAGIQIbyuqvGiXV+py8yD6R9EAAAB0Eu4GAECvLVa3m5/qV1W1KsuiSX/ug4Nbp6N5l9ZpAACgt9aJz+9fxOhTwTA2igYAAHqrrq+fFQvbDW/jPykaAACATooGAAB6qU187uWnTes6v20fR0HRAABArzxdzh7FuMrE5y8pU3HSPo6CogEAgN6I8LaU0i8x2q1eSmXxP+3jKCgaAACATnIaAADohUh8zjmv2mVv5VycHM5O99vlKCgaAAC4UlEsxFxV+dUQshhSStP59PVv7XIUFA0AAFyZdXjb5FU89z2LoU7pfswPp6+Pm40RcacBAADopNMAAMDWRYch5ugyDCLtOefjg9my6TSMkU4DAABbl+trixhDKBhyLl6OuWAIigYAALbq2ZvZoglu63F4W6jr+rcYZfl+1AVDUDQAAACd3GkAAGBrIvG5zPmoXfZWXRfvJpP3P8TzfPr7u2ZzxBQNAABcusVqdifmnFPzedU+WxcMaX9sWQxdHE8CAAA66TQAAHCpIvE50p7jeRiJz3l/Pl2etEvOKBoAALg068Tn638MoVgYc+LzlygaAADYuMGFtxX5+cGt5bxd8BfuNAAAAJ0UDQAAbFxdXz+K0fsuQ87HMXQZujmeBADARj1bzo76nvYcIu354d6babukg04DAAAbE+FtQykYJpNqv13yBYoGAACgk+NJAAB8t6bDcKbM+ajZ6KlIe45Z4vO3UTQAAPBdhhTellJq7jAoGL6NogEAgAtZrG7fiLmqqtVQwtsEt12MOw0AAEAnnQYAAL5ZJD5H2nM8DyHxOdfF/HDv9Hm75BvpNAAA8M2iYIhiYSjhbQqG76PTAADANxlKeFvOxcnh7FQWwwboNAAAAJ10GgAA+CpPl7NHMaeUfmk2euw88Xk+/b3JZeD7KBoAAPiiCG/re3Bb+BjeNpnOp7++bTb5booGAAA6RXhbznnVLnsrCoZIeo5n4W2b5U4DAADQSacBAIBPig5DzFWVXw0h8TmlfG8+Xb5sl2yQogEAgP+wDm+71hxJKst0o9nsqTql+zE/nL4+bjbYOMeTAACATjoNAAD8m3WXYZ343G71V87HB7Nl02ng8ug0AADwb3J9bTGEgiHn4qWCYTt0GgAAaDx7M1usn9KD9dxPEdwWs/C27dFpAAAAOuk0AAAwoMTn/HYy+TCNZ12G7VE0AACM2GI1uxtzzulFs9Fj54nP0p63T9EAADBSEd4WwW3xPJDwtrOCYXnSLtkidxoAAIBOOg0AACO0zmK4/scQOgwSn6+eogEAYESiWIh5MOFtRX5+cGs5bxdcEceTAABGpK6vH8UYTNqzgqEXFA0AAEAnx5MAAEbi2XJ2VKT0c7vsrfPE54d7b5o8Bq6eTgMAwAg8Pd17MJSCYTKp9mO0W/SATgMAwA6LpOeYh5H2LLytr3QaAACATjoNAMAoLFa3b+T84b9zTs1Xg1Iq7jS/8S/iJ90xn/3eSS7T/w49F2Aoic/n/++6DP2laAAAdlZkEuT62qJZXOA8/59FRFE8Ptw7fd5sDsR5wSC8jU1wPAkAAOik0wAA7KRN/6Q95+KkLN/fi+f59PemA9FHQ0t8znUxH1oXZ4wUDQDATlmsZs1dhZxTc5Z/k87zA+JzoH0tHJ6c3lrF3PuCIefmKNLBbNkcTaLfFA0AwM7Y1sXf6Doczk57lyMwlPC2vv7/8XnuNAAAAJ0UDQDAzqiq6ig6DJf9xaD4XGvzU/0eebqcPRpClyGOeJ3fDWE4HE8CAHZCJB9vO/U45/w45sPZ8lGzcQWGkvj8MYvh/Q99vkjOpykaAICd8HS59+pTgW3bEDkDV5ExEJe+L+PC96ZFwRDBbfEsvG2YHE8CAAA66TQAAIO2WN2+EXPO1R/NxhVJKU1j3sZP0uMrUTEPJfE5pXxvPl2+bJcMkE4DADBwH85eoGNcrXiBj3H+Qn9ZIrytquoXMYZQMMTRLQXD8CkaAIBBq+viZox2eWXOv9oUX3A6T2XetHXBEEnP6UaMdrufIrztbFzFXQ82T9EAAAB0UjQAAGxQWZY3oxsQXYFNdxxyfW0Rf3677K+cjw9my/sx2h0GTtEAALBh8WIfL/gx2q3vEkFyTZjcQMLbUvlh3i7ZEYoGAGDYcnrXjL6JF/yz8ezN7LsKhya8rf2z2q1equv8NsZkUu0Lb9s9igYAAKCTogEAGLRykk5itMseSg+absEFLFazu2XOR+2yt9aJz+W9GLoMu0m4GwCwE56c7v1/n3MLIuAs5q/JLBhgeNv+2b+rx4Ub30unAQAA6KRoAAB2QlnmXoeIVVU6ivGlxOh1gNs6XbrvXYZIe24Tn3UZdpzjSQDATli/bF//o/cv2s35//c/fOrs/8fE5/5nMeScHx/Olo/aJTtOpwEA2AnxEp6K4nG77K0oaj4X/lbX118MJbxNwTAuigYAAKCT40kAwE5pkpNDz8PQci6arygdzk7vDeXvHGnPMT/cezNtNhgNRQMAsJOenN5aDeGoT7yID+XvGWnP8SyLYXwUDQDAThrSpeK+W1/enkzn01/ftluMjDsNAABAJ50GAGBnRSZC5B3E8xCSlfsmOgwxTyZpfz593dxnYJwUDQDATjsPU8s5r5oNvloEt8X8cPq618F5XD5FAwAwCk9WP/1c5rz+ShFflOtifrh3+rxdMnLuNAAAAJ10GgCA0Xh6uvcglcWiXfI5OR8fzJbN0SQIigYAYFSGEqR2Ff41cK7ZgJaiAQAYpafLvVcpFXfa5egJb6OLOw0AAEAnnQYAYJQkRq99zGJ4/4MOA5+jaAAARmuxun2jqqomv2GM4W9RMERwWzwLb6OL40kAAEAnnQYAYNTOE6OrKr8aW7chpXxvPl02X0yCLooGAIAzi9Xsbs7pRbvceXVK9x9OXx+3S+ikaAAAaD1Z/dRkN5Q5r7McdlJ+Hr8e3FrOmyV8BXcaAACATjoNAAB/0aRG72JidM7HB7Pl/XYFX02nAQDgL5oX67MX7Ha5EyLxOZUfHEniQhQNAACfEC/Y8aIdo90apLrOb2NMJtW+8DYuStEAAAB0cqcBAOAzFqsfm9yGqrq2Kst0o9kcEInPbIqiAQDgCyIAbojhbymlqWKBTXA8CQDgC+LFezLJ99rlIER4m4KBTVE0AAAAnRxPAgD4SkNIjM45P475cLZ81GzABigaAAC+0dPl7FFK6Zd22R/C27gkigYAgAvoW2p05Ek83HszbZewUe40AAAAnRQNAAAXEMeA+pAYff53iMTndgs2TtEAAHBB8aIe46oKh3V42/V7MebT39+127BxigYAAKCTi9AAAN/pPDE6nreRGh0dhpgnk7QvwI1tUDQAAGxAFA4xR/Fw2YVDpD3H/HD6+rjZgEumaAAA2KAIgLvM8LcoGBQLbJs7DQAAQCedBgCADbusboMuA1dF0QAAcAk+3nGojsqybJ4voq7z28mkaO4wzKfLk2YTtkzRAABwyaLzkOr8X/GcUnGn2ezwZ+7DZPIPnQX6wJ0GAACgk04DAMAWLVY//q0ort2sq7Q+spTyn59nLcvi5Oz33s6nv75ttwAAAAAAAAAAAAAAAAAAAAAAAAAAAAAAAAAAAAAAAAAAAAAAAAAAAAAAAAAAAAAAAAAAAAAAAAAAAAAAAAAAAAAAAAAAAAAAAAAAAAAAAAAAAAAAAAAAAAAAAAAAAAAAAAAAAAAAAAAAAAAAAAAAAAAAAAAAAAAAAAAAAAAAAAAAAAAAAAAAAAAAAAAAAAAAAACA0SiKfwKBEIDeHz6YbAAAAABJRU5ErkJggg=="
                },
                file_data = fileDataBase64
            };

            var json = JsonSerializer.Serialize(body);
            var content = new StringContent(json, Encoding.UTF8, "application/json");
            _httpClient.DefaultRequestHeaders.Authorization = new AuthenticationHeaderValue("Bearer", token);

            var response = await _httpClient.PostAsync(url, content);
            response.EnsureSuccessStatusCode();
            return await response.Content.ReadAsStringAsync();
        }
        private async Task<byte[]> ConvertHtmlToPdf(string htmlContent)
        {
            // Wrap HTML with fixed size and adjustments
            htmlContent = $$"""
    <!DOCTYPE html>
    <html>
    <head>
        <style>
            @page {
                size: A4;
                margin: 0;
            }
            body {
                margin: 0;
                padding: 0;
                font-size: 10pt;
                width: 100%;
                box-sizing: border-box;
            }
            .pdf-container {
                width: 1123px; /* A4 landscape */
                height: 794px;
                padding: 40px;
                box-sizing: border-box;
                position: relative;
            }
            img {
                max-width: 100%;
                height: auto;
            }
        </style>
    </head>
    <body>
        <div class="pdf-container">
            {{htmlContent}}
        </div>
    </body>
    </html>
    """;

            // Khởi tạo Puppeteer
            await new BrowserFetcher().DownloadAsync();
            var launchOptions = new LaunchOptions { Headless = true };
            using var browser = await Puppeteer.LaunchAsync(launchOptions);
            using var page = await browser.NewPageAsync();

            // Set viewport to ensure proper rendering
            await page.SetViewportAsync(new ViewPortOptions
            {
                Width = 1240,  // ~A4 width in pixels at 150dpi
                Height = 1754, // ~A4 height in pixels at 150dpi
                DeviceScaleFactor = 1.5
            });

            // Đặt nội dung HTML
            await page.SetContentAsync(htmlContent);

            // Optimize PDF settings
            var pdfOptions = new PdfOptions
            {
                Format = PuppeteerSharp.Media.PaperFormat.A4,
                PrintBackground = true,
                MarginOptions = new PuppeteerSharp.Media.MarginOptions
                {
                    Top = "5mm",
                    Bottom = "5mm",
                    Left = "5mm",
                    Right = "5mm"
                },
                Scale = 0.9m // Slightly reduced scale to ensure content fits
            };

            byte[] pdfBytes = await page.PdfDataAsync(pdfOptions);
            return pdfBytes;
        }


        public async Task<byte[]> SignPdfAsync(string certificateId)
        {
            // Step 1: Validate input and dependencies
            if (string.IsNullOrWhiteSpace(certificateId))
                throw new ArgumentException("Certificate ID cannot be null or empty.");
            if (_unitOfWork?.CertificateRepository == null)
                throw new InvalidOperationException("Certificate repository is not initialized.");
            if (_unitOfWork?.UserRepository == null)
                throw new InvalidOperationException("User repository is not initialized.");
            if (_blobService == null)
                throw new InvalidOperationException("Blob service is not initialized.");
            if (_emailService == null)
                throw new InvalidOperationException("Email service is not initialized.");

            // Step 2: Get the certificate info
            var certificate = await _unitOfWork.CertificateRepository.GetByIdAsync(certificateId);
            if (certificate == null || string.IsNullOrWhiteSpace(certificate.CertificateURL))
                throw new InvalidOperationException("Certificate not found or missing URL.");
            if (certificate.Status != OCMS_BOs.Entities.CertificateStatus.Pending)
                throw new InvalidOperationException($"Certificate is not in Pending status. Current status: {certificate.Status}");

            // Step 3: Get user info for email
            var user = await _unitOfWork.UserRepository.GetByIdAsync(certificate.UserId);
            if (user == null || string.IsNullOrWhiteSpace(user.Email))
                throw new InvalidOperationException("User not found or missing email.");

            // Step 4: Generate SAS URL for HTML file
            string sasUrl = await _blobService.GetBlobUrlWithSasTokenAsync(certificate.CertificateURL, TimeSpan.FromHours(1));
            if (string.IsNullOrEmpty(sasUrl))
                throw new InvalidOperationException("Failed to generate SAS URL for the HTML file.");

            // Step 5: Download the HTML content from the SAS URL
            using var httpClient = new HttpClient();
            var response = await httpClient.GetAsync(sasUrl);
            if (!response.IsSuccessStatusCode)
                throw new InvalidOperationException($"Failed to retrieve HTML content from URL. Status: {response.StatusCode}");

            var htmlContent = await response.Content.ReadAsStringAsync();
            if (string.IsNullOrEmpty(htmlContent))
                throw new InvalidOperationException("Downloaded HTML content is empty.");

            // Step 6: Convert HTML to PDF
            byte[] pdfBytes;
            try
            {
                pdfBytes = await ConvertHtmlToPdf(htmlContent);
            }
            catch (Exception ex)
            {
                throw new InvalidOperationException("Failed to convert HTML to PDF.", ex);
            }
            if (pdfBytes == null || pdfBytes.Length == 0)
                throw new InvalidOperationException("Converted PDF content is empty.");

            // Step 7: Convert PDF to Base64
            string pdfBase64 = Convert.ToBase64String(pdfBytes);

            // Step 8: Sign the PDF
            var result = await SignPdfBase64Async(pdfBase64);
            if (string.IsNullOrEmpty(result))
                throw new InvalidOperationException("PDF signing service returned an empty result.");

            // Step 9: Deserialize and extract file_data with error handling
            byte[] signedPdfBytes;
            try
            {
                var jsonDoc = JsonDocument.Parse(result);
                var resultElement = jsonDoc.RootElement.GetProperty("result");

                if (!resultElement.TryGetProperty("file_data", out var fileDataElement))
                    throw new KeyNotFoundException("The 'file_data' key was not found in the response.");

                string fileData = fileDataElement.GetString();
                if (string.IsNullOrEmpty(fileData))
                    throw new InvalidOperationException("The 'file_data' value is empty or null.");

                signedPdfBytes = Convert.FromBase64String(fileData);
            }
            catch (JsonException ex)
            {
                throw new InvalidOperationException("Failed to parse the signing service response.", ex);
            }
            catch (KeyNotFoundException ex)
            {
                throw new InvalidOperationException("Required data missing in the signing service response.", ex);
            }

            // Step 10: Upload signed PDF to blob storage
            string containerName = "certificates";
            string blobName = $"signed/{certificateId}_{DateTime.UtcNow:yyyyMMddHHmmss}.pdf";
            string newCertificateUrl;
            using (var stream = new MemoryStream(signedPdfBytes))
            {
                try
                {
                    newCertificateUrl = await _blobService.UploadFileAsync(containerName, blobName, stream, "application/pdf");
                }
                catch (Exception ex)
                {
                    throw new InvalidOperationException("Failed to upload signed PDF to blob storage.", ex);
                }
                if (string.IsNullOrEmpty(newCertificateUrl))
                    throw new InvalidOperationException("Blob storage returned an empty URL for the signed PDF.");
            }

            // Step 11: Update certificate with new URL and status
            await _unitOfWork.ExecuteWithStrategyAsync(async () =>
            {
                await _unitOfWork.BeginTransactionAsync();
                try
                {
                    certificate.CertificateURL = newCertificateUrl;
                    certificate.Status = OCMS_BOs.Entities.CertificateStatus.Active;
                    certificate.SignDate = DateTime.UtcNow;
<<<<<<< HEAD
=======
                    certificate.ExpirationDate = DateTime.UtcNow.AddYears(3); // Set expiration date to 1 year from now

>>>>>>> a66ca6cd
                    _unitOfWork.CertificateRepository.UpdateAsync(certificate);
                    await _unitOfWork.SaveChangesAsync();
                    await _unitOfWork.CommitTransactionAsync();
                }
                catch (Exception ex)
                {
                    await _unitOfWork.RollbackTransactionAsync();
                    throw new InvalidOperationException("Failed to update certificate status and URL.", ex);
                }
            });

            // Step 12: Send user with new certificate URL
            await SendCertificateByEmailAsync(certificateId);

            //// Step 13: Return signed PDF bytes
            return signedPdfBytes;
        }

        public async Task SendCertificateByEmailAsync(string certificateId)
        {
            if (_emailService == null)
                throw new InvalidOperationException("Email service is not initialized.");
            if (_blobService == null)
                throw new InvalidOperationException("Blob service is not initialized.");
            var certificate = await _unitOfWork.CertificateRepository.GetByIdAsync(certificateId);
            var user = await _unitOfWork.UserRepository.GetByIdAsync(certificate.UserId);
            try
            {
                
                // Generate SAS URL for the signed PDF
                string sasUrl = await _blobService.GetBlobUrlWithSasTokenAsync(certificate.CertificateURL, TimeSpan.FromDays(7));
                if (string.IsNullOrEmpty(sasUrl))
                    throw new InvalidOperationException("Failed to generate SAS URL for the signed PDF.");

                // Prepare email
                string subject = "Your Signed Certificate";
                string body = $"Dear User,\n\nYour signed certificate is available for download at the following link:\n{sasUrl}\n\nThis link will expire in 7 days.\n\nBest regards,\nCertificate Team";

                await _emailService.SendEmailAsync(user.Email, subject, body);
                Console.WriteLine($"Email with SAS URL sent successfully to {user.Email} for certificate {certificateId}");
            }
            catch (SmtpException ex)
            {
                throw new InvalidOperationException(
                    $"SMTP error sending certificate {certificateId} to {user.Email}: StatusCode={ex.StatusCode}, Message={ex.Message}", ex);
            }
            catch (Exception ex)
            {
                throw new InvalidOperationException(
                    $"Failed to send certificate {certificateId} to {user.Email}: {ex.Message}", ex);
            }
        }
    }   
}<|MERGE_RESOLUTION|>--- conflicted
+++ resolved
@@ -265,11 +265,6 @@
                     certificate.CertificateURL = newCertificateUrl;
                     certificate.Status = OCMS_BOs.Entities.CertificateStatus.Active;
                     certificate.SignDate = DateTime.UtcNow;
-<<<<<<< HEAD
-=======
-                    certificate.ExpirationDate = DateTime.UtcNow.AddYears(3); // Set expiration date to 1 year from now
-
->>>>>>> a66ca6cd
                     _unitOfWork.CertificateRepository.UpdateAsync(certificate);
                     await _unitOfWork.SaveChangesAsync();
                     await _unitOfWork.CommitTransactionAsync();
