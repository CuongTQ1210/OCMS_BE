--- conflicted
+++ resolved
@@ -32,14 +32,14 @@
                 .FirstOrDefaultAsync(ta => ta.CourseId == courseId && ta.TraineeId == traineeId);
         }
 
-<<<<<<< HEAD
         public async Task<IEnumerable<TraineeAssign>> GetTraineeAssignmentsByCourseIdAsync(string courseId)
         {
             return await _context.TraineeAssignments
                 .Include(ta => ta.Trainee)
                 .Where(ta => ta.CourseId == courseId && ta.RequestStatus == RequestStatus.Approved)
                 .ToListAsync();
-=======
+        }
+
         public async Task<List<TraineeAssignModel>> GetTraineeAssignsBySubjectIdAsync(string subjectId)
         {
             var subject = await _context.Subjects.FindAsync(subjectId);
@@ -61,7 +61,6 @@
                     ApprovalDate = ta.ApprovalDate,
                     RequestId = ta.RequestId
                 }).ToListAsync();
->>>>>>> 8f2e69eb
         }
     }
 }