--- conflicted
+++ resolved
@@ -12,11 +12,8 @@
     {
         Task<bool> ExistsAsync(string id);
         Task<TraineeAssign> GetTraineeAssignmentAsync(string courseId, string traineeId);
-<<<<<<< HEAD
-        Task<IEnumerable<TraineeAssign>> GetTraineeAssignmentsByCourseIdAsync(string courseId);
-=======
 
         Task<List<TraineeAssignModel>> GetTraineeAssignsBySubjectIdAsync(string subjectId);
->>>>>>> 8f2e69eb
+        Task<IEnumerable<TraineeAssign>> GetTraineeAssignmentsByCourseIdAsync(string courseId);
     }
 }