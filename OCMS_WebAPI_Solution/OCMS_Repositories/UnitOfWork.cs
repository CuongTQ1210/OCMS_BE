--- conflicted
+++ resolved
@@ -16,10 +16,6 @@
         private GenericRepository<Role> _roleRepository;
         private GenericRepository<Specialties> _specialtiesRepository;
         private GenericRepository<Candidate> _candidateRepository;
-<<<<<<< HEAD
-        private GenericRepository<ExternalCertificate> _externalCertificateRepository;
-
-=======
         private GenericRepository<TrainingPlan> _trainingplanRepository;
         private GenericRepository<Subject> _subjectRepository;
         private GenericRepository<TraineeAssign> _traineeAssignRepository;
@@ -28,7 +24,8 @@
         private GenericRepository<TrainingSchedule> _trainingScheduleRepository;
         private GenericRepository<CourseParticipant> _courseParticipantRepository;
         private GenericRepository<Notification> _notificationRepository;
->>>>>>> 796f6fc1
+        private GenericRepository<ExternalCertificate> _externalCertificateRepository;
+
         public UnitOfWork(OCMSDbContext context)
         {
             _context = context;
